--- conflicted
+++ resolved
@@ -15,12 +15,11 @@
 from qcodes.dataset.descriptions.param_spec import ParamSpecBase
 from qcodes.dataset.descriptions.versioning.v0 import InterDependencies
 from qcodes.dataset.guids import parse_guid
-from qcodes.dataset.sqlite.connection import atomic_transaction
+from qcodes.dataset.sqlite.connection import atomic_transaction, ConnectionPlus
 from qcodes.dataset.sqlite.database import (
     connect, get_db_version_and_newest_available_version, initialise_database,
     initialise_or_create_database_at)
 # pylint: disable=unused-import
-<<<<<<< HEAD
 from qcodes.dataset.sqlite.db_upgrades import (_latest_available_version,
                                                get_user_version,
                                                perform_db_upgrade_0_to_1,
@@ -34,28 +33,11 @@
                                                set_user_version)
 from qcodes.dataset.sqlite.queries import get_run_description, update_GUIDs
 from qcodes.dataset.sqlite.query_helpers import is_column_in_table, one
-=======
-from qcodes.dataset.sqlite.db_upgrades import get_user_version, \
-    set_user_version, perform_db_upgrade_0_to_1, perform_db_upgrade_1_to_2, \
-    perform_db_upgrade_2_to_3, perform_db_upgrade_3_to_4, \
-    perform_db_upgrade_4_to_5, _latest_available_version, \
-    perform_db_upgrade_5_to_6, perform_db_upgrade_6_to_7
-from qcodes.dataset.data_set import load_by_id, load_by_run_spec, \
-    load_by_counter
-from qcodes.dataset.sqlite.queries import update_GUIDs, get_run_description
-from qcodes.dataset.sqlite.query_helpers import one, is_column_in_table
->>>>>>> d651e3d0
 from qcodes.tests.common import error_caused_by
 from qcodes.tests.dataset.temporary_databases import (empty_temp_db,
                                                       experiment,
                                                       temporarily_copied_DB)
-<<<<<<< HEAD
-=======
-from qcodes.dataset.sqlite.connection import ConnectionPlus
-from qcodes.dataset.guids import parse_guid
-import qcodes.tests.dataset
-
->>>>>>> d651e3d0
+
 
 fixturepath = os.sep.join(qcodes.tests.dataset.__file__.split(os.sep)[:-1])
 fixturepath = os.path.join(fixturepath, 'fixtures')
@@ -720,35 +702,11 @@
             assert desc._version == 1
 
 
-<<<<<<< HEAD
-@pytest.mark.parametrize('db_file',
-                         ['empty',
-                          'with_some_runs'])
-def test_perform_actual_upgrade_7_to_8(db_file):
-    v7fixpath = os.path.join(fixturepath, 'db_files', 'version7')
-
-    db_file += '.db'
-    dbname_old = os.path.join(v7fixpath, db_file)
-=======
 def test_perform_upgrade_6_7():
     fixpath = os.path.join(fixturepath, 'db_files', 'version6')
 
     db_file = 'empty.db'
     dbname_old = os.path.join(fixpath, db_file)
->>>>>>> d651e3d0
-
-    if not os.path.exists(dbname_old):
-        pytest.skip("No db-file fixtures found. You can generate test db-files"
-                    " using the scripts in the "
-                    "https://github.com/QCoDeS/qcodes_generate_test_db/ repo")
-
-<<<<<<< HEAD
-    with temporarily_copied_DB(dbname_old, debug=False, version=7) as conn:
-
-        perform_db_upgrade_7_to_8(conn)
-
-        assert is_column_in_table(conn, 'runs', 'parent_datasets')
-=======
     with temporarily_copied_DB(dbname_old, debug=False, version=6) as conn:
         perform_db_upgrade_6_to_7(conn)
         assert get_user_version(conn) == 7
@@ -894,7 +852,27 @@
             assert ds1.counter == ds1.captured_counter
             assert ds2.counter == counter
             assert ds2.counter == ds2.captured_counter
->>>>>>> d651e3d0
+
+
+@pytest.mark.parametrize('db_file',
+                         ['empty',
+                          'with_some_runs'])
+def test_perform_actual_upgrade_7_to_8(db_file):
+    v7fixpath = os.path.join(fixturepath, 'db_files', 'version7')
+
+    db_file += '.db'
+    dbname_old = os.path.join(v7fixpath, db_file)
+
+    if not os.path.exists(dbname_old):
+        pytest.skip("No db-file fixtures found. You can generate test db-files"
+                    " using the scripts in the "
+                    "https://github.com/QCoDeS/qcodes_generate_test_db/ repo")
+
+    with temporarily_copied_DB(dbname_old, debug=False, version=7) as conn:
+
+        perform_db_upgrade_7_to_8(conn)
+
+        assert is_column_in_table(conn, 'runs', 'parent_datasets')
 
 
 @pytest.mark.usefixtures("empty_temp_db")
@@ -912,11 +890,7 @@
 
 
 def test_latest_available_version():
-<<<<<<< HEAD
     assert _latest_available_version() == 8
-=======
-    assert _latest_available_version() == 7
->>>>>>> d651e3d0
 
 
 @pytest.mark.parametrize('version', VERSIONS)
