--- conflicted
+++ resolved
@@ -202,14 +202,9 @@
 
 
 def new_experiment(name: str,
-<<<<<<< HEAD
                    sample_name: Optional[str],
-                   format_string: str = "{}-{}-{}") -> Experiment:
-=======
-                   sample_name: str,
-                   format_string: Optional[str]="{}-{}-{}",
+                   format_string: str = "{}-{}-{}",
                    conn: Optional[ConnectionPlus]=None) -> Experiment:
->>>>>>> 1479997a
     """
     Create a new experiment (in the database file from config)
 
