from qcodes import Instrument
<<<<<<< HEAD
from qcodes.instrument.parameter import MultiParameter, StandardParameter
from qcodes.instrument.parameter import ManualParameter
=======
from qcodes.instrument.parameter import MultiParameter
>>>>>>> 9d017793
from qcodes.utils.validators import Enum, Bool


class CurrentParameter(MultiParameter):
    """
    Current measurement via an Ithaco preamp and a measured voltage.

    To be used when you feed a current into the Ithaco, send the Ithaco's
    output voltage to a lockin or other voltage amplifier, and you have
    the voltage reading from that amplifier as a qcodes parameter.

    ``CurrentParameter.get()`` returns ``(voltage_raw, current)``

    Args:
        measured_param (Parameter): a gettable parameter returning the
            voltage read from the Ithaco output.

        c_amp_ins (Ithaco_1211): an Ithaco instance where you manually
            maintain the present settings of the real Ithaco amp.

            Note: it should be possible to use other current preamps, if they
            define parameters ``sens`` (sensitivity, in A/V), ``sens_factor``
            (an additional gain) and ``invert`` (bool, output is inverted)

        name (str): the name of the current output. Default 'curr'.
            Also used as the name of the whole parameter.
    """
    def __init__(self, measured_param, c_amp_ins, name='curr'):
        p_name = measured_param.name

        super().__init__(name=name, names=(p_name+'_raw', name), shapes=((), ()),
                         snapshot_value=True)

        self._measured_param = measured_param
        self._instrument = c_amp_ins

        p_label = getattr(measured_param, 'label', None)
        p_unit = getattr(measured_param, 'unit', None)

        self.labels = (p_label, 'Current')
        self.units = (p_unit, 'A')

    def get(self):
        volt = self._measured_param.get()
        current = (self._instrument.sens.get() *
                   self._instrument.sens_factor.get()) * volt

        if self._instrument.invert.get():
            current *= -1

        value = (volt, current)
        self._save_val(value)
        return value



class CurrentParameter2(StandardParameter):
    """
    Current measurement via an Ithaco preamp and a measured voltage.

    To be used when you feed a current into the Ithaco, send the Ithaco's
    output voltage to a lockin or other voltage amplifier, and you have
    the voltage reading from that amplifier as a qcodes parameter.

    ``CurrentParameter.get()`` returns ``(voltage_raw, current)``

    Args:
        measured_param (Parameter): a gettable parameter returning the
            voltage read from the Ithaco output.

        c_amp_ins (Ithaco_1211): an Ithaco instance where you manually
            maintain the present settings of the real Ithaco amp.

            Note: it should be possible to use other current preamps, if they
            define parameters ``sens`` (sensitivity, in A/V), ``sens_factor``
            (an additional gain) and ``invert`` (bool, output is inverted)

        name (str): the name of the current output. Default 'curr'.
            Also used as the name of the whole parameter.
    """
    def __init__(self, measured_param, c_amp_ins, name='curr'):
        p_name = measured_param.name

        super().__init__(name=name)

        self._measured_param = measured_param
        self._instrument = c_amp_ins

        # p_label = getattr(measured_param, 'label', None)
        # p_unit = getattr(measured_param, 'unit', None)

        self.label = 'Current'
        self.unit = 'A'

    def get(self):
        volt = self._measured_param.get()
        current = (self._instrument.sens.get() *
                   self._instrument.sens_factor.get()) * volt

        if self._instrument.invert.get():
            current *= -1

        value = current
        self._save_val(value)
        return value


class Ithaco_1211(Instrument):
    """
    This is the qcodes driver for the Ithaco 1211 Current-preamplifier.

    This is a virtual driver only and will not talk to your instrument.
    """
    def __init__(self, name, **kwargs):
        super().__init__(name, **kwargs)

        self.add_parameter('sens',
                           initial_value=1e-8,
                           label='Sensitivity',
                           unit='A/V',
                           get_cmd=None, set_cmd=None,
                           vals=Enum(1e-11, 1e-10, 1e-09, 1e-08, 1e-07,
                                     1e-06, 1e-05, 1e-4, 1e-3))

        self.add_parameter('invert',
                           initial_value=True,
                           label='Inverted output',
                           get_cmd=None, set_cmd=None,
                           vals=Bool())

        self.add_parameter('sens_factor',
                           initial_value=1,
                           label='Sensitivity factor',
                           unit=None,
                           get_cmd=None, set_cmd=None,
                           vals=Enum(0.1, 1, 10))

        self.add_parameter('suppression',
                           initial_value=1e-7,
                           label='Suppression',
                           unit='A',
                           get_cmd=None, set_cmd=None,
                           vals=Enum(1e-10, 1e-09, 1e-08, 1e-07, 1e-06,
                                     1e-05, 1e-4, 1e-3))

        self.add_parameter('risetime',
                           initial_value=0.3,
                           label='Rise Time',
                           unit='msec',
                           get_cmd=None, set_cmd=None,
                           vals=Enum(0.01, 0.03, 0.1, 0.3, 1, 3, 10, 30,
                                     100, 300, 1000))

    def get_idn(self):
        vendor = 'Ithaco (DL Instruments)'
        model = '1211'
        serial = None
        firmware = None
        return {'vendor': vendor, 'model': model,
                'serial': serial, 'firmware': firmware}<|MERGE_RESOLUTION|>--- conflicted
+++ resolved
@@ -1,10 +1,7 @@
 from qcodes import Instrument
-<<<<<<< HEAD
-from qcodes.instrument.parameter import MultiParameter, StandardParameter
-from qcodes.instrument.parameter import ManualParameter
-=======
-from qcodes.instrument.parameter import MultiParameter
->>>>>>> 9d017793
+
+from qcodes.instrument.parameter import MultiParameter, Parameter
+
 from qcodes.utils.validators import Enum, Bool
 
 
@@ -61,7 +58,7 @@
 
 
 
-class CurrentParameter2(StandardParameter):
+class CurrentParameter2(Parameter):
     """
     Current measurement via an Ithaco preamp and a measured voltage.
 
