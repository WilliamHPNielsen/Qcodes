--- conflicted
+++ resolved
@@ -945,8 +945,6 @@
                                set_cmd='AUXV {0}, {{}}'.format(i),
                                unit='V')
 
-<<<<<<< HEAD
-=======
         # Data channels:
         # 'DAT1' (green), 'DAT2' (blue), 'DAT3' (yellow), 'DAT4' (orange)
         data_channels = ChannelList(self, "data_channels", SR86xDataChannel,
@@ -969,7 +967,6 @@
         # Interface
         self.add_function('reset', call_cmd='*RST')
 
->>>>>>> 023d4189
         self.add_function('disable_front_panel', call_cmd='OVRM 0')
         self.add_function('enable_front_panel', call_cmd='OVRM 1')
 
