"""Instrument base class."""
import logging
import time
import warnings
import weakref
from typing import Sequence, Optional, Dict, Union, Callable, Any, List, \
    TYPE_CHECKING, cast, Type

import numpy as np
<<<<<<< HEAD

import signal
import logging
from itertools import count

=======
if TYPE_CHECKING:
    from qcodes.instrument.channel import ChannelList
from qcodes.utils.helpers import DelegateAttributes, strip_attrs, full_class
>>>>>>> 4417ea80
from qcodes.utils.metadata import Metadatable
from qcodes.utils.helpers import DelegateAttributes, strip_attrs, full_class
from qcodes.utils.validators import Anything
from .parameter import Parameter, _BaseParameter
from .function import Function

log = logging.getLogger(__name__)


class DeferInterrupt(object):

    def __enter__(self):
        self.counter = count()
        self.signal_received = None
        self._handler = signal.getsignal(signal.SIGINT)
        signal.signal(signal.SIGINT, self.handler)


    def handler(self, sig, frame):
        """
        Handler signint either by doing nothing
        or if got twice in a row by re-signaling
        """
        count = next(self.counter)
        self.signal_received = (sig, frame)
        if count  == 0:
            logging.debug('SIGINT received. Delaying KeyboardInterrupt.')
        if count == 1:
            logging.debug('SIGINT received Twice. Forcing exit.')
            temp_signal = self.signal_received
            self.signal_received = None
            self._handler(*temp_signal)


    def __exit__(self, type, value, traceback):
        # restore old handler
        signal.signal(signal.SIGINT, self._handler)
        if self.signal_received:
            self._handler(*self.signal_received)

class InstrumentBase(Metadatable, DelegateAttributes):
    """
    Base class for all QCodes instruments and instrument channels

    Args:
        name: an identifier for this instrument, particularly for
            attaching it to a Station.
        metadata: additional static metadata to add to this
            instrument's JSON snapshot.


    Attributes:
        name (str): an identifier for this instrument, particularly for
            attaching it to a Station.

        parameters (Dict[Parameter]): All the parameters supported by this
            instrument. Usually populated via ``add_parameter``

        functions (Dict[Function]): All the functions supported by this
            instrument. Usually populated via ``add_function``
        submodules (Dict[Metadatable]): All the submodules of this instrument
            such as channel lists or logical groupings of parameters.
            Usually populated via ``add_submodule``
    """

    def __init__(self, name: str,
                 metadata: Optional[Dict]=None, **kwargs) -> None:
        self.name = str(name)
        self.short_name = str(name)

        self.parameters: Dict[str, _BaseParameter] = {}
        self.functions: Dict[str, Function] = {}
        self.submodules: Dict[str, Union['InstrumentBase',
                                         'ChannelList']] = {}
        super().__init__(**kwargs)

        # This is needed for snapshot method to work
        self._meta_attrs = ['name']

    def add_parameter(self, name: str,
                      parameter_class: type=Parameter, **kwargs) -> None:
        """
        Bind one Parameter to this instrument.

        Instrument subclasses can call this repeatedly in their ``__init__``
        for every real parameter of the instrument.

        In this sense, parameters are the state variables of the instrument,
        anything the user can set and/or get

        Args:
            name: How the parameter will be stored within
                ``instrument.parameters`` and also how you address it using the
                shortcut methods: ``instrument.set(param_name, value)`` etc.

            parameter_class: You can construct the parameter
                out of any class. Default ``StandardParameter``.

            **kwargs: constructor arguments for ``parameter_class``.

        Raises:
            KeyError: if this instrument already has a parameter with this
                name.
        """
        if name in self.parameters:
            raise KeyError('Duplicate parameter name {}'.format(name))
        param = parameter_class(name=name, instrument=self, **kwargs)
        self.parameters[name] = param

    def add_function(self, name: str, **kwargs) -> None:
        """
        Bind one Function to this instrument.

        Instrument subclasses can call this repeatedly in their ``__init__``
        for every real function of the instrument.

        This functionality is meant for simple cases, principally things that
        map to simple commands like ``*RST`` (reset) or those with just a few
        arguments. It requires a fixed argument count, and positional args
        only. If your case is more complicated, you're probably better off
        simply making a new method in your ``Instrument`` subclass definition.

        Args:
            name (str): how the Function will be stored within
            ``instrument.Functions`` and also how you  address it using the
            shortcut methods: ``instrument.call(func_name, *args)`` etc.

            **kwargs: constructor kwargs for ``Function``

        Raises:
            KeyError: if this instrument already has a function with this
                name.
        """
        if name in self.functions:
            raise KeyError('Duplicate function name {}'.format(name))
        func = Function(name=name, instrument=self, **kwargs)
        self.functions[name] = func

    def add_submodule(self, name: str, submodule:  Union['InstrumentBase', 'ChannelList']) -> None:
        """
        Bind one submodule to this instrument.

        Instrument subclasses can call this repeatedly in their ``__init__``
        method for every submodule of the instrument.

        Submodules can effectively be considered as instruments within
        the main instrument, and should at minimum be
        snapshottable. For example, they can be used to either store
        logical groupings of parameters, which may or may not be
        repeated, or channel lists.

        Args:
            name: how the submodule will be stored within
                ``instrument.submodules`` and also how it can be
            addressed.

            submodule: The submodule to be stored.

        Raises:
            KeyError: if this instrument already contains a submodule with this
                name.
            TypeError: if the submodule that we are trying to add is
                not an instance of an Metadatable object.
        """
        if name in self.submodules:
            raise KeyError('Duplicate submodule name {}'.format(name))
        if not isinstance(submodule, Metadatable):
            raise TypeError('Submodules must be metadatable.')
        self.submodules[name] = submodule

    def snapshot_base(self, update: bool=False,
                      params_to_skip_update: Sequence[str]=None) -> Dict:
        """
        State of the instrument as a JSON-compatible dict.

        Args:
            update: If True, update the state by querying the
                instrument. If False, just use the latest values in memory.
            params_to_skip_update: List of parameter names that will be skipped
                in update even if update is True. This is useful if you have
                parameters that are slow to update but can be updated in a
                different way (as in the qdac)

        Returns:
            dict: base snapshot
        """

        snap = {
            "functions": {name: func.snapshot(update=update)
                          for name, func in self.functions.items()},
            "submodules": {name: subm.snapshot(update=update)
                           for name, subm in self.submodules.items()},
            "__class__": full_class(self)
        }

        snap['parameters'] = {}
        for name, param in self.parameters.items():
            update = update
            if params_to_skip_update and name in params_to_skip_update:
                update = False
            try:
                snap['parameters'][name] = param.snapshot(update=update)
            except:
                # really log this twice. Once verbose for the UI and once
                # at lower level with more info for file based loggers
                log.warning(f"Snapshot: Could not update parameter: "
                            f"{name} on {self.full_name}")
                log.info(f"Details for Snapshot of {name}:",
                         exc_info=True)

                snap['parameters'][name] = param.snapshot(update=False)
        for attr in set(self._meta_attrs):
            if hasattr(self, attr):
                snap[attr] = getattr(self, attr)
        return snap

    def print_readable_snapshot(self, update: bool=False,
                                max_chars: int=80) -> None:
        """
        Prints a readable version of the snapshot.
        The readable snapshot includes the name, value and unit of each
        parameter.
        A convenience function to quickly get an overview of the
        status of an instrument.

        Args:
            update: If True, update the state by querying the
                instrument. If False, just use the latest values in memory.
                This argument gets passed to the snapshot function.
            max_chars: the maximum number of characters per line. The
                readable snapshot will be cropped if this value is exceeded.
                Defaults to 80 to be consistent with default terminal width.
        """
        floating_types = (float, np.integer, np.floating)
        snapshot = self.snapshot(update=update)

        par_lengths = [len(p) for p in snapshot['parameters']]

        # Min of 50 is to prevent a super long parameter name to break this
        # function
        par_field_len = min(max(par_lengths)+1, 50)

        print(self.name + ':')
        print('{0:<{1}}'.format('\tparameter ', par_field_len) + 'value')
        print('-'*max_chars)
        for par in sorted(snapshot['parameters']):
            name = snapshot['parameters'][par]['name']
            msg = '{0:<{1}}:'.format(name, par_field_len)

            # in case of e.g. ArrayParameters, that usually have
            # snapshot_value == False, the parameter may not have
            # a value in the snapshot
            val = snapshot['parameters'][par].get('value', 'Not available')

            unit = snapshot['parameters'][par].get('unit', None)
            if unit is None:
                # this may be a multi parameter
                unit = snapshot['parameters'][par].get('units', None)
            if isinstance(val, floating_types):
                msg += '\t{:.5g} '.format(val)
            else:
                msg += '\t{} '.format(val)
            if unit is not '':  # corresponds to no unit
                msg += '({})'.format(unit)
            # Truncate the message if it is longer than max length
            if len(msg) > max_chars and not max_chars == -1:
                msg = msg[0:max_chars-3] + '...'
            print(msg)

        for submodule in self.submodules.values():
            if hasattr(submodule, '_channels'):
                submodule = cast('ChannelList', submodule)
                if submodule._snapshotable:
                    for channel in submodule._channels:
                        channel.print_readable_snapshot()
            else:
                submodule.print_readable_snapshot(update, max_chars)

    @property
    def parent(self):
        """
        Returns the parent instrument. By default this is None
        Any SubInstrument should subclass this to return the parent instrument.
        """
        return None

    @property
    def root_instrument(self) -> 'InstrumentBase':
        return self

    @property
    def name_parts(self) -> List[str]:
        name_parts = [self.short_name]
        return name_parts

    @property
    def full_name(self):
        return "_".join(self.name_parts)
    #
    # shortcuts to parameters & setters & getters                           #
    #
    # instrument['someparam'] === instrument.parameters['someparam']        #
    # instrument.someparam === instrument.parameters['someparam']           #
    # instrument.get('someparam') === instrument['someparam'].get()         #
    # etc...                                                                #
    #
    delegate_attr_dicts = ['parameters', 'functions', 'submodules']

    def __getitem__(self, key: str) -> Union[Callable, Parameter]:
        """Delegate instrument['name'] to parameter or function 'name'."""
        try:
            return self.parameters[key]
        except KeyError:
            return self.functions[key]

    def set(self, param_name: str, value: Any) -> None:
        """
        Shortcut for setting a parameter from its name and new value.

        Args:
            param_name: The name of a parameter of this instrument.
            value: The new value to set.
        """
        with DeferInterrupt():
            self.parameters[param_name].set(value)

    def get(self, param_name: str) -> Any:
        """
        Shortcut for getting a parameter from its name.

        Args:
            param_name: The name of a parameter of this instrument.

        Returns:
            The current value of the parameter.
        """
        with DeferInterrupt():
            return self.parameters[param_name].get()

    def call(self, func_name: str, *args) -> Any:
        """
        Shortcut for calling a function from its name.

        Args:
            func_name: The name of a function of this instrument.
            *args: any arguments to the function.

        Returns:
            The return value of the function.
        """
        with DeferInterrupt():
            return self.functions[func_name].call(*args)

    def __getstate__(self):
        """Prevent pickling instruments, and give a nice error message."""
        raise RuntimeError(
            'Pickling {}. qcodes Instruments should not.'.format(self.name) +
            ' be pickled. Likely this means you '
            'were trying to use a local instrument (defined with '
            'server_name=None) in a background Loop. Local instruments can '
            'only be used in Loops with background=False.')

    def validate_status(self, verbose: bool=False) -> None:
        """ Validate the values of all gettable parameters

        The validation is done for all parameters that have both a get and
        set method.

        Arguments:
            verbose: If True, then information about the
                parameters that are being check is printed.

        """
        for k, p in self.parameters.items():
            if hasattr(p, 'get') and hasattr(p, 'set'):
                value = p.get()
                if verbose:
                    print('validate_status: param %s: %s' % (k, value))
                p.validate(value)


class Instrument(InstrumentBase):

    """
    Base class for all QCodes instruments.

    Args:
        name: an identifier for this instrument, particularly for
            attaching it to a Station.
        metadata: additional static metadata to add to this
            instrument's JSON snapshot.


    Attributes:
        name (str): an identifier for this instrument, particularly for
            attaching it to a Station.

        parameters (Dict[Parameter]): All the parameters supported by this
            instrument. Usually populated via ``add_parameter``

        functions (Dict[Function]): All the functions supported by this
            instrument. Usually populated via ``add_function``

        submodules (Dict[Metadatable]): All the submodules of this instrument
            such as channel lists or logical groupings of parameters.
            Usually populated via ``add_submodule``
    """

    shared_kwargs = ()

    _all_instruments = {} # type: Dict[str, weakref.ref[Instrument]]
    _type = None
    _instances = [] # type: List[weakref.ref]

    def __init__(self, name: str,
                 metadata: Optional[Dict]=None, **kwargs) -> None:
        self._t0 = time.time()
        if kwargs.pop('server_name', False):
            warnings.warn("server_name argument not supported any more",
                          stacklevel=0)
        super().__init__(name, **kwargs)

        self.add_parameter('IDN', get_cmd=self.get_idn,
                           vals=Anything())

        self.record_instance(self)

    def get_idn(self) -> Dict[str, Optional[str]]:
        """
        Parse a standard VISA ``*IDN?`` response into an ID dict.

        Even though this is the VISA standard, it applies to various other
        types as well, such as IPInstruments, so it is included here in the
        Instrument base class.

        Override this if your instrument does not support ``*IDN?`` or
        returns a nonstandard IDN string. This string is supposed to be a
        comma-separated list of vendor, model, serial, and firmware, but
        semicolon and colon are also common separators so we accept them here
        as well.

        Returns:
            A dict containing vendor, model, serial, and firmware.
        """
        try:
            idstr = ''  # in case self.ask fails
            idstr = self.ask('*IDN?')
            # form is supposed to be comma-separated, but we've seen
            # other separators occasionally
            idparts = [] # type: List[Optional[str]]
            for separator in ',;:':
                # split into no more than 4 parts, so we don't lose info
                idparts = [p.strip() for p in idstr.split(separator, 3)]
                if len(idparts) > 1:
                    break
            # in case parts at the end are missing, fill in None
            if len(idparts) < 4:
                idparts += [None] * (4 - len(idparts))
        except:
            log.debug('Error getting or interpreting *IDN?: '
                      + repr(idstr))
            idparts = [None, self.name, None, None]

        # some strings include the word 'model' at the front of model
        if str(idparts[1]).lower().startswith('model'):
            idparts[1] = str(idparts[1])[5:].strip()

        return dict(zip(('vendor', 'model', 'serial', 'firmware'), idparts))

    def connect_message(self, idn_param: str='IDN',
                        begin_time: float=None) -> None:
        """
        Print a standard message on initial connection to an instrument.

        Args:
            idn_param: name of parameter that returns ID dict.
                Default 'IDN'.
            begin_time: time.time() when init started.
                Default is self._t0, set at start of Instrument.__init__.
        """
        # start with an empty dict, just in case an instrument doesn't
        # heed our request to return all 4 fields.
        idn = {'vendor': None, 'model': None,
               'serial': None, 'firmware': None}
        idn.update(self.get(idn_param))
        t = time.time() - (begin_time or self._t0)

        con_msg = ('Connected to: {vendor} {model} '
                   '(serial:{serial}, firmware:{firmware}) '
                   'in {t:.2f}s'.format(t=t, **idn))
        print(con_msg)

    def __repr__(self):
        """Simplified repr giving just the class and name."""
        return '<{}: {}>'.format(type(self).__name__, self.name)

    def __del__(self):
        """Close the instrument and remove its instance record."""
        try:
            wr = weakref.ref(self)
            if wr in getattr(self, '_instances', []):
                self._instances.remove(wr)
            self.close()
        except:
            pass

    def close(self) -> None:
        """
        Irreversibly stop this instrument and free its resources.

        Subclasses should override this if they have other specific
        resources to close.
        """
        if hasattr(self, 'connection') and hasattr(self.connection, 'close'):
            self.connection.close()

        strip_attrs(self, whitelist=['name'])
        self.remove_instance(self)

    @classmethod
    def close_all(cls) -> None:
        """
        Try to close all instruments registered in
        `_all_instruments` This is handy for use with atexit to
        ensure that all instruments are closed when a python session is
        closed.

        Examples:
            >>> atexit.register(qc.Instrument.close_all())
        """
        log.info("Closing all registered instruments")
        for inststr in list(cls._all_instruments):
            try:
                inst = cls.find_instrument(inststr)
                log.info(f"Closing {inststr}")
                inst.close()
            except:
                log.exception(f"Failed to close {inststr}, ignored")
                pass

    @classmethod
    def record_instance(cls, instance: 'Instrument') -> None:
        """
        Record (a weak ref to) an instance in a class's instance list.

        Also records the instance in list of *all* instruments, and verifies
        that there are no other instruments with the same name.

        Args:
            instance: Instance to record

        Raises:
            KeyError: if another instance with the same name is already present
        """
        wr = weakref.ref(instance)
        name = instance.name
        # First insert this instrument in the record of *all* instruments
        # making sure its name is unique
        existing_wr = cls._all_instruments.get(name)
        if existing_wr and existing_wr():
            raise KeyError('Another instrument has the name: {}'.format(name))

        cls._all_instruments[name] = wr

        # Then add it to the record for this specific subclass, using ``_type``
        # to make sure we're not recording it in a base class instance list
        if getattr(cls, '_type', None) is not cls:
            cls._type = cls
            cls._instances = []
        cls._instances.append(wr)

    @classmethod
    def instances(cls) -> List['Instrument']:
        """
        Get all currently defined instances of this instrument class.

        You can use this to get the objects back if you lose track of them,
        and it's also used by the test system to find objects to test against.

        Returns:
            A list of instances
        """
        if getattr(cls, '_type', None) is not cls:
            # only instances of a superclass - we want instances of this
            # exact class only
            return []
        return [wr() for wr in getattr(cls, '_instances', []) if wr()]

    @classmethod
    def remove_instance(cls, instance: 'Instrument') -> None:
        """
        Remove a particular instance from the record.

        Args:
            The instance to remove
        """
        wr = weakref.ref(instance)
        if wr in getattr(cls, "_instances", []):
            cls._instances.remove(wr)

        # remove from all_instruments too, but don't depend on the
        # name to do it, in case name has changed or been deleted
        all_ins = cls._all_instruments
        for name, ref in list(all_ins.items()):
            if ref is wr:
                del all_ins[name]

    @classmethod
    def find_instrument(cls, name: str,
                        instrument_class: Optional[type]=None) -> 'Instrument':
        """
        Find an existing instrument by name.

        Args:
            name: name of the instrument
            instrument_class: The type of instrument you are looking for.

        Returns:
            Union[Instrument]

        Raises:
            KeyError: if no instrument of that name was found, or if its
                reference is invalid (dead).
            TypeError: if a specific class was requested but a different
                type was found
        """
        ins = cls._all_instruments[name]()

        if ins is None:
            del cls._all_instruments[name]
            raise KeyError('Instrument {} has been removed'.format(name))
        if instrument_class is not None:
            if not isinstance(ins, instrument_class):
                raise TypeError(
                    'Instrument {} is {} but {} was requested'.format(
                        name, type(ins), instrument_class))

        return ins

    @staticmethod
    def exist(name: str, instrument_class: Optional[type]=None) -> bool:
        """
        Check if an instrument with a given names exists (i.e. is already
        instantiated).

        Args:
            name: name of the instrument
            instrument_class: The type of instrument you are looking for.
        """
        instrument_exists = True

        try:
            _ = Instrument.find_instrument(
                name, instrument_class=instrument_class)

        except KeyError as exception:
            instrument_is_not_found = \
                any(str_ in str(exception)
                    for str_ in [name, 'has been removed'])

            if instrument_is_not_found:
                instrument_exists = False
            else:
                raise exception

        return instrument_exists

    # `write_raw` and `ask_raw` are the interface to hardware                #
    # `write` and `ask` are standard wrappers to help with error reporting   #
    #

    def write(self, cmd: str) -> None:
        """
        Write a command string with NO response to the hardware.

        Subclasses that transform ``cmd`` should override this method, and in
        it call ``super().write(new_cmd)``. Subclasses that define a new
        hardware communication should instead override ``write_raw``.

        Args:
            cmd: the string to send to the instrument

        Raises:
            Exception: wraps any underlying exception with extra context,
                including the command and the instrument.
        """
        try:
            self.write_raw(cmd)
        except Exception as e:
            inst = repr(self)
            e.args = e.args + ('writing ' + repr(cmd) + ' to ' + inst,)
            raise e

    def write_raw(self, cmd: str) -> None:
        """
        Low level method to write a command string to the hardware.

        Subclasses that define a new hardware communication should override
        this method. Subclasses that transform ``cmd`` should instead
        override ``write``.

        Args:
            cmd: the string to send to the instrument
        """
        raise NotImplementedError(
            'Instrument {} has not defined a write method'.format(
                type(self).__name__))

    def ask(self, cmd: str) -> str:
        """
        Write a command string to the hardware and return a response.

        Subclasses that transform ``cmd`` should override this method, and in
        it call ``super().ask(new_cmd)``. Subclasses that define a new
        hardware communication should instead override ``ask_raw``.

        Args:
            cmd: the string to send to the instrument

        Returns:
            response (str, normally)

        Raises:
            Exception: wraps any underlying exception with extra context,
                including the command and the instrument.
        """
        try:
            answer = self.ask_raw(cmd)

            return answer

        except Exception as e:
            inst = repr(self)
            e.args = e.args + ('asking ' + repr(cmd) + ' to ' + inst,)
            raise e

    def ask_raw(self, cmd: str) -> str:
        """
        Low level method to write to the hardware and return a response.

        Subclasses that define a new hardware communication should override
        this method. Subclasses that transform ``cmd`` should instead
        override ``ask``.

        Args:
            cmd: the string to send to the instrument
        """
        raise NotImplementedError(
            'Instrument {} has not defined an ask method'.format(
                type(self).__name__))


def find_or_create_instrument(instrument_class: Type[Instrument],
                              name: str,
                              *args,
                              recreate: bool=False,
                              **kwargs
                              ) -> Instrument:
    """
    Find an instrument with the given name of a given class, or create one if
    it is not found. In case the instrument was found, and `recreate` is True,
    the instrument will be re-instantiated.

    Note that the class of the existing instrument has to be equal to the
    instrument class of interest. For example, if an instrument with the same
    name but of a different class exists, the function will raise an exception.

    This function is very convenient because it allows not to bother about
    which instruments are already instantiated and which are not.

    If an instrument is found, a connection message is printed, as if the
    instrument has just been instantiated.

    Args:
        instrument_class
            Class of the instrument to find or create
        name
            Name of the instrument to find or create
        recreate
            When True, the instruments gets recreated if it is found

    Returns:
        The found or created instrument
    """
    if not Instrument.exist(name, instrument_class=instrument_class):
        instrument = instrument_class(name, *args, **kwargs)
    else:
        instrument = Instrument.find_instrument(
            name, instrument_class=instrument_class)

        if recreate:
            instrument.close()
            instrument = instrument_class(name, *args, **kwargs)
        else:
            instrument.connect_message()  # prints the message

    return instrument<|MERGE_RESOLUTION|>--- conflicted
+++ resolved
@@ -7,17 +7,14 @@
     TYPE_CHECKING, cast, Type
 
 import numpy as np
-<<<<<<< HEAD
 
 import signal
 import logging
 from itertools import count
 
-=======
 if TYPE_CHECKING:
     from qcodes.instrument.channel import ChannelList
-from qcodes.utils.helpers import DelegateAttributes, strip_attrs, full_class
->>>>>>> 4417ea80
+
 from qcodes.utils.metadata import Metadatable
 from qcodes.utils.helpers import DelegateAttributes, strip_attrs, full_class
 from qcodes.utils.validators import Anything
